[buildout]
versions=versions

[versions]
alembic = 0.8.7
amqp = 2.1.4
anyjson = 0.3.3
argh = 0.23.2
argparse = 1.2.1
arrow = 0.4.2
Babel = 1.3
base32-crockford = 0.3.0
behave = 1.2.4
boto = 2.35.1
bunch = 1.0.1
bzr = 2.6
candv = 1.3.1
cassandra-driver = 3.0.0
cffi = 1.4.1
click = 1.1
codegen = 1.0
collective.recipe.patch = 0.2.2
ConcurrentLogHandler = 0.9.1
configobj = 5.0.5
convertdate = 2.0.3.1
crontab = 0.20
cryptography = 1.7.2
cytoolz = 0.8.2
dateparser = 0.5.1
davis = 0.1
decorator = 3.4.0
dictalchemy = 0.1.2.6
dill = 0.2.5
distribute = 0.7.3
distutils2 = 1.0a4
Django = 1.9.7
docformatter = 0.8
elasticsearch = 0.4.5
elasticutils = 0.9.1
enum34 = 1.0
ephem = 3.7.6.0
faker = 0.7.18
flake8 = 2.1.0
fs = 0.4.0
futures = 2.1.6
gevent = 1.1.2
gevent-inotifyx = 0.1.1
greenlet = 0.4.9
gunicorn = 18.0
hexagonit.recipe.download = 1.6
hiredis = 0.2.0
httpagentparser = 1.7.9
httplib2 = 0.8
huTools = 0.63
hvac = 0.2.16
idna = 2.0
imbox = 0.6
importing = 1.10
inotifyx = 0.2.2
ipaddress = 1.0.16
ipython = 0.13.2
iso8601 = 0.1.10
iw.recipe.cmd = 0.3
jdatetime = 1.8.1
jsonpatch = 1.5
jsonpointer = 1.3
jsonschema = 2.3.0
keyring = 3.7
kombu = 4.0.2
librabbitmq = 1.6.1
lxml = 3.7.3
Mako = 0.9.0
markdown = 2.6.7
MarkupSafe = 0.9.2
mccabe = 0.2.1
mock = 1.0.1
netaddr = 0.7.11
netifaces = 0.10.4
newrelic = 2.20.0.17
ndg-httpsclient = 0.4.0
nltk = 3.2.1
nose = 1.3.3
oauth = 1.0.1
openerp-client-lib = 1.1.2
oslo.config = 1.2.1
ordereddict = 1.1
outbox = 0.1.8
paodate = 1.2
parse = 1.6.6
parse-type = 0.3.4
Paste = 1.7.5.1
pathtools = 0.1.2
pbr = 0.7.0
pep8 = 1.5.7
pesto = 25
pg8000 = 1.10.2
pip = 7.0.3
portalocker = 0.5.7
posix-ipc = 1.0.0
prettytable = 0.7.2
psutil = 2.2.1
psycogreen = 1.0
psycopg2 = 2.7.3.1
pyaml = 14.05.2
pyasn1 = 0.1.8
pycparser = 2.10
pycrypto = 2.6
pyflakes = 0.8.1
PyJWT = 1.4.2
PyMySQL = 0.7.11
PyPubSub = 3.3.0
pygments = 1.5
pyOpenSSL = 0.15.1
pyparsing = 2.2.0
pyprof2calltree = 1.1.0
pyrapidjson = 0.5.1
pysolr = 3.2.0
python-butler = 0.9
python-dateutil = 2.6.0
python-editor = 1.0.1
python-glanceclient = 0.12.0
python-ldap = 2.4.19
python-keyczar = 0.71c
python-keystoneclient = 0.6.0
python-memcached = 1.58
python-novaclient = 2.17.0
python-ntlm = 1.0.1
python-swiftclient = 2.0.3
pytz = 2016.10
pyyaml = 3.11
pyzmq = 15.3.0
raven = 5.1.1
redis = 2.10.5
regex = 2016.11.21
repoze.lru = 0.6
repoze.profile = 2.0
requests = 2.7.0
requests-dump = 0.1.3
rsa = 3.1.2
ruamel.ordereddict = 0.4.9
ruamel.yaml = 0.13.7
sarge = 0.1.3
sec-wall = 1.2
setproctitle = 1.1.6
simplejson = 3.3.0
simple-rbac = 0.1.1
six = 1.10.0
sortedcontainers = 0.9.4
south = 1.0.2
springpython = 1.3.0RC1
SQLAlchemy = 0.9.9
stevedore = 0.14.1
stompest = 2.1.6
textblob = 0.11.1
texttable = 0.8.4
threadpool = 1.2.7
toolz = 0.8.2
twilio = 6.5.2
typing = 3.5.3.0
tzlocal = 1.4
umalqurra = 0.2
untokenize = 0.1.1
urllib3 = 1.10.4
vine = 1.1.3
WebHelpers = 1.3
warlock = 1.1.0
watchdog = 0.6.0
werkzeug = 0.9.4
wrapt = 1.6.0
wsaccel = 0.6.2
ws4py = 0.3.5
wsgiref = 0.1.2
zato-redis-paginator = 1.0
zato-vault-client = 1.3
<<<<<<< HEAD
zc.buildout = 2.9.5
=======
zc.buildout = 2.10.0
>>>>>>> 6085ebec
zc.recipe.egg = 1.3.2
zerokspot.recipe.git = 0.6.1<|MERGE_RESOLUTION|>--- conflicted
+++ resolved
@@ -172,10 +172,6 @@
 wsgiref = 0.1.2
 zato-redis-paginator = 1.0
 zato-vault-client = 1.3
-<<<<<<< HEAD
-zc.buildout = 2.9.5
-=======
 zc.buildout = 2.10.0
->>>>>>> 6085ebec
 zc.recipe.egg = 1.3.2
 zerokspot.recipe.git = 0.6.1