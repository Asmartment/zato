--- conflicted
+++ resolved
@@ -68,11 +68,7 @@
 
 # Some basic types are defined upfront to make sure that none of the later definitions results in the type "Unknown".
 intnone       = optional[int]
-<<<<<<< HEAD
-strnone       = optional[str_]
-=======
 strnone       = optional[str]
->>>>>>> 5366e911
 
 anydict       = dict_[any_, any_]
 anydictnone   = optional[anydict]
